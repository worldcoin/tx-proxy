--- conflicted
+++ resolved
@@ -39,11 +39,8 @@
 tracing-opentelemetry = "0.29.0"
 futures = "0.3.31"
 pin-project = "1.1.10"
-<<<<<<< HEAD
 jsonwebtoken = "9.3.1"
-=======
 dotenvy = "0.15.7"
->>>>>>> 21639bf3
 
 [dev-dependencies]
 ctor = "0.3.5"
