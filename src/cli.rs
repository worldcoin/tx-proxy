--- conflicted
+++ resolved
@@ -123,7 +123,11 @@
                 // metrics_handle.abort();
                 Ok(())
             }
-<<<<<<< HEAD
+            _ = sigterm.recv() => {
+                error!("Received SIGTERM, shutting down...");
+                force_handle.stop()?;
+                Ok(())
+            }
             // Handle the metrics server stopping
             result = metrics_handle => {
                 if let Err(e) = result {
@@ -132,13 +136,6 @@
                 } else {
                     Ok(())
                 }
-=======
-            _ = sigterm.recv() => {
-                error!("Received SIGTERM, shutting down...");
-                force_handle.stop()?;
-                Ok(())
->>>>>>> 5ea248ef
-            }
         }
     }
 
